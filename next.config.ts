--- conflicted
+++ resolved
@@ -12,16 +12,6 @@
       },
     },
   },
-<<<<<<< HEAD
-  eslint: {
-    ignoreDuringBuilds: true,
-  },
-  typescript: {
-    ignoreBuildErrors: true,
-  },
-};
-=======
->>>>>>> e1d1be68
 
   webpack: (config) => {
     config.optimization.minimize = false; // Helps with the BABEL deoptimization
